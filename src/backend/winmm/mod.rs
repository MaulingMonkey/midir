--- conflicted
+++ resolved
@@ -93,7 +93,8 @@
         } else if result != MMSYSERR_NOERROR {
             return Err(PortInfoError::CannotRetrievePortName)
         }
-        let output = from_wide_ptr(device_caps.szPname.as_ptr(), device_caps.szPname.len()).to_string_lossy().into_owned();
+        let pname: &[u16] = unsafe { &device_caps.szPname }; // requires unsafe because of packed alignment ...
+        let output = from_wide_ptr(pname.as_ptr(), pname.len()).to_string_lossy().into_owned();
         Ok(output)
     }
 
@@ -166,24 +167,9 @@
     pub fn port_count(&self) -> usize {
         MidiInputPort::count() as usize
     }
-<<<<<<< HEAD
 
     pub fn port_name(&self, port: &MidiInputPort) -> Result<String, PortInfoError> {
         Ok(port.name.clone())
-=======
-    
-    pub fn port_name(&self, port_number: usize) -> Result<String, PortInfoError> {
-        let mut device_caps: MIDIINCAPSW = unsafe { mem::uninitialized() };
-        let result = unsafe { midiInGetDevCapsW(port_number as UINT_PTR, &mut device_caps, mem::size_of::<MIDIINCAPSW>() as u32) };
-        if result == MMSYSERR_BADDEVICEID {
-            return Err(PortInfoError::PortNumberOutOfRange)
-        } else if result != MMSYSERR_NOERROR {
-            return Err(PortInfoError::CannotRetrievePortName)
-        }
-        let pname: &[u16] = unsafe { &device_caps.szPname }; // requires unsafe because of packed alignment ...
-        let output = from_wide_ptr(pname.as_ptr(), pname.len()).to_string_lossy().into_owned();
-        Ok(output)
->>>>>>> c3c435fb
     }
     
     pub fn connect<F, T: Send>(
@@ -447,11 +433,6 @@
             let mut buffer = message.to_vec();
         
             // Create and prepare MIDIHDR structure.
-<<<<<<< HEAD
-            let mut sysex: MIDIHDR = unsafe { mem::zeroed() };
-            sysex.lpData = buffer.as_mut_ptr() as *mut i8;
-            sysex.dwBufferLength = nbytes as u32;
-=======
             let mut sysex = MIDIHDR {
                 lpData: buffer.as_mut_ptr() as *mut i8,
                 dwBufferLength: nbytes as u32,
@@ -463,7 +444,6 @@
                 dwOffset: 0,
                 dwReserved: unsafe { mem::zeroed() },
             };
->>>>>>> c3c435fb
             
             let result = unsafe { midiOutPrepareHeader(self.out_handle, &mut sysex, mem::size_of::<MIDIHDR>() as u32) };
             
